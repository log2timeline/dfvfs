#!/usr/bin/env python
# -*- coding: utf-8 -*-
"""Tests for the file entry implementation using pyfsxfs."""

import unittest

from dfvfs.lib import definitions
from dfvfs.path import factory as path_spec_factory
from dfvfs.resolver import context
from dfvfs.vfs import xfs_attribute
from dfvfs.vfs import xfs_file_entry
from dfvfs.vfs import xfs_file_system

from tests import test_lib as shared_test_lib


class XFSFileEntryTest(shared_test_lib.BaseTestCase):
  """Tests the XFS file entry."""

  # pylint: disable=protected-access

  _INODE_A_DIRECTORY = 11075
  _INODE_A_FILE = 11076
  _INODE_A_LINK = 11079
  _INODE_ANOTHER_FILE = 11078

  def setUp(self):
    """Sets up the needed objects used throughout the test."""
    self._resolver_context = context.Context()
    test_path = self._GetTestFilePath(['xfs.raw'])
    self._SkipIfPathNotExists(test_path)

    test_os_path_spec = path_spec_factory.Factory.NewPathSpec(
        definitions.TYPE_INDICATOR_OS, location=test_path)
    self._raw_path_spec = path_spec_factory.Factory.NewPathSpec(
        definitions.TYPE_INDICATOR_RAW, parent=test_os_path_spec)
    self._xfs_path_spec = path_spec_factory.Factory.NewPathSpec(
        definitions.TYPE_INDICATOR_XFS, location='/',
        parent=self._raw_path_spec)

    self._file_system = xfs_file_system.XFSFileSystem(
        self._resolver_context, self._xfs_path_spec)
    self._file_system.Open()

  def tearDown(self):
    """Cleans up the needed objects used throughout the test."""
    self._resolver_context.Empty()

  def testInitialize(self):
    """Tests the __init__ function."""
    file_entry = xfs_file_entry.XFSFileEntry(
        self._resolver_context, self._file_system, self._xfs_path_spec)

    self.assertIsNotNone(file_entry)

  def testAccessTime(self):
    """Test the access_time property."""
    path_spec = path_spec_factory.Factory.NewPathSpec(
        definitions.TYPE_INDICATOR_XFS, inode=self._INODE_ANOTHER_FILE,
        location='/a_directory/another_file', parent=self._raw_path_spec)
    file_entry = self._file_system.GetFileEntryByPathSpec(path_spec)

    self.assertIsNotNone(file_entry)
    self.assertIsNotNone(file_entry.access_time)

  def testChangeTime(self):
    """Test the change_time property."""
    path_spec = path_spec_factory.Factory.NewPathSpec(
        definitions.TYPE_INDICATOR_XFS, inode=self._INODE_ANOTHER_FILE,
        location='/a_directory/another_file', parent=self._raw_path_spec)
    file_entry = self._file_system.GetFileEntryByPathSpec(path_spec)

    self.assertIsNotNone(file_entry)
    self.assertIsNotNone(file_entry.change_time)

  def testCreationTime(self):
    """Test the creation_time property."""
    path_spec = path_spec_factory.Factory.NewPathSpec(
        definitions.TYPE_INDICATOR_XFS, inode=self._INODE_ANOTHER_FILE,
        location='/a_directory/another_file', parent=self._raw_path_spec)
    file_entry = self._file_system.GetFileEntryByPathSpec(path_spec)

    self.assertIsNotNone(file_entry)
    self.assertIsNotNone(file_entry.creation_time)

  def testModificationTime(self):
    """Test the modification_time property."""
    path_spec = path_spec_factory.Factory.NewPathSpec(
        definitions.TYPE_INDICATOR_XFS, inode=self._INODE_ANOTHER_FILE,
        location='/a_directory/another_file', parent=self._raw_path_spec)
    file_entry = self._file_system.GetFileEntryByPathSpec(path_spec)

    self.assertIsNotNone(file_entry)
    self.assertIsNotNone(file_entry.modification_time)

  def testSize(self):
    """Test the size property."""
    path_spec = path_spec_factory.Factory.NewPathSpec(
        definitions.TYPE_INDICATOR_XFS, inode=self._INODE_ANOTHER_FILE,
        location='/a_directory/another_file', parent=self._raw_path_spec)
    file_entry = self._file_system.GetFileEntryByPathSpec(path_spec)

    self.assertIsNotNone(file_entry)
    self.assertEqual(file_entry.size, 22)

  def testGetAttributes(self):
    """Tests the _GetAttributes function."""
    path_spec = path_spec_factory.Factory.NewPathSpec(
        definitions.TYPE_INDICATOR_XFS, inode=self._INODE_A_FILE,
        location='/a_directory/a_file', parent=self._raw_path_spec)
    file_entry = self._file_system.GetFileEntryByPathSpec(path_spec)
    self.assertIsNotNone(file_entry)

    self.assertIsNone(file_entry._attributes)

    file_entry._GetAttributes()
    self.assertIsNotNone(file_entry._attributes)
    self.assertEqual(len(file_entry._attributes), 2)

    test_attribute = file_entry._attributes[1]
    self.assertIsInstance(test_attribute, xfs_attribute.XFSExtendedAttribute)
    self.assertEqual(test_attribute.name, 'user.myxattr')

    test_attribute_value_data = test_attribute.read()
    self.assertEqual(test_attribute_value_data, b'My extended attribute')

<<<<<<< HEAD
  def testGetStat(self):
    """Tests the _GetStat function."""
    path_spec = path_spec_factory.Factory.NewPathSpec(
        definitions.TYPE_INDICATOR_XFS, inode=self._INODE_ANOTHER_FILE,
        location='/a_directory/another_file', parent=self._raw_path_spec)
    file_entry = self._file_system.GetFileEntryByPathSpec(path_spec)
    self.assertIsNotNone(file_entry)

    stat_object = file_entry._GetStat()

    self.assertIsNotNone(stat_object)
    self.assertEqual(stat_object.type, stat_object.TYPE_FILE)
    self.assertEqual(stat_object.size, 22)
    
    self.assertEqual(stat_object.mode, 0o664)
    self.assertEqual(stat_object.uid, 1000)
    self.assertEqual(stat_object.gid, 1000)

    self.assertEqual(stat_object.atime, 1626962854)
    self.assertEqual(stat_object.atime_nano, 8136161)

    self.assertEqual(stat_object.ctime, 1626962854)
    self.assertEqual(stat_object.ctime_nano, 8146161)

    self.assertEqual(stat_object.crtime, 1626962854)
    self.assertEqual(stat_object.crtime_nano, 8136161)

    self.assertEqual(stat_object.mtime, 1626962854)
    self.assertEqual(stat_object.mtime_nano, 8146161)

=======
>>>>>>> de43a87a
  def testGetStatAttribute(self):
    """Tests the _GetStatAttribute function."""
    path_spec = path_spec_factory.Factory.NewPathSpec(
        definitions.TYPE_INDICATOR_XFS, inode=self._INODE_ANOTHER_FILE,
        location='/a_directory/another_file', parent=self._raw_path_spec)
    file_entry = self._file_system.GetFileEntryByPathSpec(path_spec)
    self.assertIsNotNone(file_entry)

    stat_attribute = file_entry._GetStatAttribute()

    self.assertIsNotNone(stat_attribute)
    self.assertEqual(stat_attribute.device_identifier, None)
    self.assertEqual(stat_attribute.group_identifier, 1000)
    self.assertEqual(stat_attribute.inode_number, 11078)
    self.assertEqual(stat_attribute.mode, 0o100664)
    self.assertEqual(stat_attribute.number_of_links, 1)
    self.assertEqual(stat_attribute.owner_identifier, 1000)
    self.assertEqual(stat_attribute.size, 22)
    self.assertEqual(stat_attribute.type, stat_attribute.TYPE_FILE)

  def testGetExtents(self):
    """Tests the GetExtents function."""
    path_spec = path_spec_factory.Factory.NewPathSpec(
        definitions.TYPE_INDICATOR_XFS, inode=self._INODE_ANOTHER_FILE,
        location='/a_directory/another_file', parent=self._raw_path_spec)
    file_entry = self._file_system.GetFileEntryByPathSpec(path_spec)
    self.assertIsNotNone(file_entry)

    extents = file_entry.GetExtents()
    self.assertEqual(len(extents), 1)

    self.assertEqual(extents[0].extent_type, definitions.EXTENT_TYPE_DATA)
    self.assertEqual(extents[0].offset, 5652480)
    self.assertEqual(extents[0].size, 4096)

    path_spec = path_spec_factory.Factory.NewPathSpec(
        definitions.TYPE_INDICATOR_XFS, inode=self._INODE_A_DIRECTORY,
        location='/a_directory', parent=self._raw_path_spec)
    file_entry = self._file_system.GetFileEntryByPathSpec(path_spec)
    self.assertIsNotNone(file_entry)

    extents = file_entry.GetExtents()
    self.assertEqual(len(extents), 0)

  def testGetFileEntryByPathSpec(self):
    """Tests the GetFileEntryByPathSpec function."""
    path_spec = path_spec_factory.Factory.NewPathSpec(
        definitions.TYPE_INDICATOR_XFS, inode=self._INODE_A_FILE,
        parent=self._raw_path_spec)
    file_entry = self._file_system.GetFileEntryByPathSpec(path_spec)

    self.assertIsNotNone(file_entry)

  def testGetLinkedFileEntry(self):
    """Tests the GetLinkedFileEntry function."""
    path_spec = path_spec_factory.Factory.NewPathSpec(
        definitions.TYPE_INDICATOR_XFS, inode=self._INODE_A_LINK,
        location='/a_link', parent=self._raw_path_spec)
    file_entry = self._file_system.GetFileEntryByPathSpec(path_spec)
    self.assertIsNotNone(file_entry)

    linked_file_entry = file_entry.GetLinkedFileEntry()

    self.assertIsNotNone(linked_file_entry)

    self.assertEqual(linked_file_entry.name, 'another_file')

  def testGetParentFileEntry(self):
    """Tests the GetParentFileEntry function."""
    path_spec = path_spec_factory.Factory.NewPathSpec(
        definitions.TYPE_INDICATOR_XFS, inode=self._INODE_ANOTHER_FILE,
        location='/a_directory/another_file', parent=self._raw_path_spec)
    file_entry = self._file_system.GetFileEntryByPathSpec(path_spec)
    self.assertIsNotNone(file_entry)

    parent_file_entry = file_entry.GetParentFileEntry()

    self.assertIsNotNone(parent_file_entry)

    self.assertEqual(parent_file_entry.name, 'a_directory')

  def testIsFunctions(self):
    """Tests the Is? functions."""
    path_spec = path_spec_factory.Factory.NewPathSpec(
        definitions.TYPE_INDICATOR_XFS, inode=self._INODE_ANOTHER_FILE,
        location='/a_directory/another_file', parent=self._raw_path_spec)
    file_entry = self._file_system.GetFileEntryByPathSpec(path_spec)
    self.assertIsNotNone(file_entry)

    self.assertFalse(file_entry.IsRoot())
    self.assertFalse(file_entry.IsVirtual())
    self.assertTrue(file_entry.IsAllocated())

    self.assertFalse(file_entry.IsDevice())
    self.assertFalse(file_entry.IsDirectory())
    self.assertTrue(file_entry.IsFile())
    self.assertFalse(file_entry.IsLink())
    self.assertFalse(file_entry.IsPipe())
    self.assertFalse(file_entry.IsSocket())

    path_spec = path_spec_factory.Factory.NewPathSpec(
        definitions.TYPE_INDICATOR_XFS, inode=self._INODE_A_DIRECTORY,
        location='/a_directory', parent=self._raw_path_spec)
    file_entry = self._file_system.GetFileEntryByPathSpec(path_spec)
    self.assertIsNotNone(file_entry)

    self.assertFalse(file_entry.IsRoot())
    self.assertFalse(file_entry.IsVirtual())
    self.assertTrue(file_entry.IsAllocated())

    self.assertFalse(file_entry.IsDevice())
    self.assertTrue(file_entry.IsDirectory())
    self.assertFalse(file_entry.IsFile())
    self.assertFalse(file_entry.IsLink())
    self.assertFalse(file_entry.IsPipe())
    self.assertFalse(file_entry.IsSocket())

    path_spec = path_spec_factory.Factory.NewPathSpec(
        definitions.TYPE_INDICATOR_XFS, location='/',
        parent=self._raw_path_spec)
    file_entry = self._file_system.GetFileEntryByPathSpec(path_spec)
    self.assertIsNotNone(file_entry)

    self.assertTrue(file_entry.IsRoot())
    self.assertFalse(file_entry.IsVirtual())
    self.assertTrue(file_entry.IsAllocated())

    self.assertFalse(file_entry.IsDevice())
    self.assertTrue(file_entry.IsDirectory())
    self.assertFalse(file_entry.IsFile())
    self.assertFalse(file_entry.IsLink())
    self.assertFalse(file_entry.IsPipe())
    self.assertFalse(file_entry.IsSocket())

  def testSubFileEntries(self):
    """Tests the number_of_sub_file_entries and sub_file_entries properties."""
    path_spec = path_spec_factory.Factory.NewPathSpec(
        definitions.TYPE_INDICATOR_XFS, location='/',
        parent=self._raw_path_spec)
    file_entry = self._file_system.GetFileEntryByPathSpec(path_spec)
    self.assertIsNotNone(file_entry)

    self.assertEqual(file_entry.number_of_sub_file_entries, 3)

    expected_sub_file_entry_names = [
        'a_directory',
        'a_link',
        'passwords.txt']

    sub_file_entry_names = []
    for sub_file_entry in file_entry.sub_file_entries:
      sub_file_entry_names.append(sub_file_entry.name)

    self.assertEqual(
        len(sub_file_entry_names), len(expected_sub_file_entry_names))
    self.assertEqual(
        sorted(sub_file_entry_names), sorted(expected_sub_file_entry_names))

    # Test a path specification without a location.
    path_spec = path_spec_factory.Factory.NewPathSpec(
        definitions.TYPE_INDICATOR_XFS, inode=self._INODE_A_DIRECTORY,
        parent=self._raw_path_spec)
    file_entry = self._file_system.GetFileEntryByPathSpec(path_spec)
    self.assertIsNotNone(file_entry)

    self.assertEqual(file_entry.number_of_sub_file_entries, 2)

  def testDataStreams(self):
    """Tests the data streams functionality."""
    path_spec = path_spec_factory.Factory.NewPathSpec(
        definitions.TYPE_INDICATOR_XFS, inode=self._INODE_ANOTHER_FILE,
        location='/a_directory/another_file', parent=self._raw_path_spec)
    file_entry = self._file_system.GetFileEntryByPathSpec(path_spec)
    self.assertIsNotNone(file_entry)

    self.assertEqual(file_entry.number_of_data_streams, 1)

    data_stream_names = []
    for data_stream in file_entry.data_streams:
      data_stream_names.append(data_stream.name)

    self.assertEqual(data_stream_names, [''])

    path_spec = path_spec_factory.Factory.NewPathSpec(
        definitions.TYPE_INDICATOR_XFS, inode=self._INODE_A_DIRECTORY,
        location='/a_directory', parent=self._raw_path_spec)
    file_entry = self._file_system.GetFileEntryByPathSpec(path_spec)
    self.assertIsNotNone(file_entry)

    self.assertEqual(file_entry.number_of_data_streams, 0)

    data_stream_names = []
    for data_stream in file_entry.data_streams:
      data_stream_names.append(data_stream.name)

    self.assertEqual(data_stream_names, [])

  def testGetDataStream(self):
    """Tests the GetDataStream function."""
    path_spec = path_spec_factory.Factory.NewPathSpec(
        definitions.TYPE_INDICATOR_XFS, inode=self._INODE_ANOTHER_FILE,
        location='/a_directory/another_file', parent=self._raw_path_spec)
    file_entry = self._file_system.GetFileEntryByPathSpec(path_spec)
    self.assertIsNotNone(file_entry)

    data_stream_name = ''
    data_stream = file_entry.GetDataStream(data_stream_name)
    self.assertIsNotNone(data_stream)


if __name__ == '__main__':
  unittest.main()<|MERGE_RESOLUTION|>--- conflicted
+++ resolved
@@ -124,39 +124,6 @@
     test_attribute_value_data = test_attribute.read()
     self.assertEqual(test_attribute_value_data, b'My extended attribute')
 
-<<<<<<< HEAD
-  def testGetStat(self):
-    """Tests the _GetStat function."""
-    path_spec = path_spec_factory.Factory.NewPathSpec(
-        definitions.TYPE_INDICATOR_XFS, inode=self._INODE_ANOTHER_FILE,
-        location='/a_directory/another_file', parent=self._raw_path_spec)
-    file_entry = self._file_system.GetFileEntryByPathSpec(path_spec)
-    self.assertIsNotNone(file_entry)
-
-    stat_object = file_entry._GetStat()
-
-    self.assertIsNotNone(stat_object)
-    self.assertEqual(stat_object.type, stat_object.TYPE_FILE)
-    self.assertEqual(stat_object.size, 22)
-    
-    self.assertEqual(stat_object.mode, 0o664)
-    self.assertEqual(stat_object.uid, 1000)
-    self.assertEqual(stat_object.gid, 1000)
-
-    self.assertEqual(stat_object.atime, 1626962854)
-    self.assertEqual(stat_object.atime_nano, 8136161)
-
-    self.assertEqual(stat_object.ctime, 1626962854)
-    self.assertEqual(stat_object.ctime_nano, 8146161)
-
-    self.assertEqual(stat_object.crtime, 1626962854)
-    self.assertEqual(stat_object.crtime_nano, 8136161)
-
-    self.assertEqual(stat_object.mtime, 1626962854)
-    self.assertEqual(stat_object.mtime_nano, 8146161)
-
-=======
->>>>>>> de43a87a
   def testGetStatAttribute(self):
     """Tests the _GetStatAttribute function."""
     path_spec = path_spec_factory.Factory.NewPathSpec(
