# -*- coding: utf-8 -*-
"""The SleuthKit (TSK) file-like object implementation."""

import os

import pytsk3

from dfvfs.file_io import file_io
from dfvfs.resolver import resolver


class TSKFile(file_io.FileIO):
  """Class that implements a file-like object using pytsk3."""

  def __init__(self, resolver_context):
    """Initializes the file-like object.

    Args:
      resolver_context: the resolver context (instance of resolver.Context).
    """
    super(TSKFile, self).__init__(resolver_context)
    self._current_offset = 0
    self._file_system = None
    self._size = 0
    self._tsk_attribute = None
    self._tsk_file = None

  def _Close(self):
    """Closes the file-like object.

    Raises:
      IOError: if the close failed.
    """
    self._tsk_attribute = None
    self._tsk_file = None

    self._file_system.Close()
    self._file_system = None

  def _Open(self, path_spec=None, mode='rb'):
    """Opens the file-like object defined by path specification.

    Args:
      path_spec: optional path specification (instance of path.PathSpec).
                 The default is None.
      mode: optional file access mode. The default is 'rb' read-only binary.

    Raises:
      AccessError: if the access to open the file was denied.
      IOError: if the file-like object could not be opened.
      PathSpecError: if the path specification is incorrect.
      ValueError: if the path specification is invalid.
    """
    if not path_spec:
      raise ValueError(u'Missing path specfication.')

    data_stream = getattr(path_spec, u'data_stream', None)

    file_system = resolver.Resolver.OpenFileSystem(
        path_spec, resolver_context=self._resolver_context)

<<<<<<< HEAD
    file_entry = self._file_system.GetFileEntryByPathSpec(path_spec)
    tsk_attribute = None
    tsk_file = file_entry.GetTSKFile()
=======
    file_entry = file_system.GetFileEntryByPathSpec(path_spec)
    if not file_entry:
      file_system.Close()
      raise IOError(u'Unable to retrieve file entry.')

    self._file_system = file_system
    self._tsk_file = file_entry.GetTSKFile()
>>>>>>> 9312d100

    # Note that because pytsk3.File does not explicitly defines info
    # we need to check if the attribute exists and has a value other
    # than None.
    if getattr(tsk_file, u'info', None) is None:
      raise IOError(u'Missing attribute info in file (pytsk3.File).')

    # Note that because pytsk3.TSK_FS_FILE does not explicitly defines meta
    # we need to check if the attribute exists and has a value other
    # than None.
    if getattr(tsk_file.info, u'meta', None) is None:
      raise IOError(
          u'Missing attribute meta in file.info pytsk3.TSK_FS_FILE).')

    # Note that because pytsk3.TSK_FS_META does not explicitly defines size
    # we need to check if the attribute exists.
    if not hasattr(tsk_file.info.meta, u'size'):
      raise IOError(
          u'Missing attribute size in file.info.meta (pytsk3.TSK_FS_META).')

    # Note that because pytsk3.TSK_FS_META does not explicitly defines type
    # we need to check if the attribute exists.
    if not hasattr(tsk_file.info.meta, u'type'):
      raise IOError(
          u'Missing attribute type in file.info.meta (pytsk3.TSK_FS_META).')

    if data_stream:
      for attribute in tsk_file:
        if getattr(attribute, u'info', None) is None:
          continue

        attribute_name = getattr(attribute.name, u'type', None)
        attribute_type = getattr(attribute.info, u'type', None)
        if (attribute_name == data_stream and
            attribute_type == pytsk3.TSK_FS_ATTR_TYPE_NTFS_DATA):
          tsk_attribute = attribute

        if tsk_attribute is None:
          raise IOError(u'Unable to open data stream: {0:s}.'.format(
              data_stream))

    elif tsk_file.info.meta.type != pytsk3.TSK_FS_META_TYPE_REG:
      raise IOError(u'Not a regular file.')

    self._current_offset = 0
    self._tsk_attribute = tsk_attribute
    self._tsk_file = tsk_file

    if self._tsk_attribute:
      self._size = self._tsk_attribute.info.meta.size
    else:
      self._size = self._tsk_file.info.meta.size

  # Note: that the following functions do not follow the style guide
  # because they are part of the file-like object interface.

  def read(self, size=None):
    """Reads a byte string from the file-like object at the current offset.

       The function will read a byte string of the specified size or
       all of the remaining data if no size was specified.

    Args:
      size: Optional integer value containing the number of bytes to read.
            Default is all remaining data (None).

    Returns:
      A byte string containing the data read.

    Raises:
      IOError: if the read failed.
    """
    if not self._is_open:
      raise IOError(u'Not opened.')

    if self._current_offset < 0:
      raise IOError(u'Invalid current offset value less than zero.')

    # The SleuthKit is not POSIX compliant in its read behavior. Therefore
    # pytsk3 will raise an IOError if the read offset is beyond the data size.
    if self._current_offset >= self._size:
      return b''

    if size is None or self._current_offset + size > self._size:
      size = self._size - self._current_offset

    if self._tsk_attribute:
      data = self._tsk_file.read_random(
          self._current_offset, size, self._tsk_attribute.info.type,
          self._tsk_attribute.info.id)
    else:
      data = self._tsk_file.read_random(self._current_offset, size)

    # It is possible the that returned data size is not the same as the
    # requested data size. At this layer we don't care and this discrepancy
    # should be dealt with on a higher layer if necessary.
    self._current_offset += len(data)

    return data

  def seek(self, offset, whence=os.SEEK_SET):
    """Seeks an offset within the file-like object.

    Args:
      offset: The offset to seek.
      whence: Optional value that indicates whether offset is an absolute
              or relative position within the file. Default is SEEK_SET.

    Raises:
      IOError: if the seek failed.
    """
    if not self._is_open:
      raise IOError(u'Not opened.')

    if whence == os.SEEK_CUR:
      offset += self._current_offset
    elif whence == os.SEEK_END:
      offset += self._size
    elif whence != os.SEEK_SET:
      raise IOError(u'Unsupported whence.')

    if offset < 0:
      raise IOError(u'Invalid offset value less than zero.')

    self._current_offset = offset

  def get_offset(self):
    """Returns the current offset into the file-like object.

    Raises:
      IOError: if the file-like object has not been opened.
    """
    if not self._is_open:
      raise IOError(u'Not opened.')

    return self._current_offset

  def get_size(self):
    """Returns the size of the file-like object.

    Raises:
      IOError: if the file-like object has not been opened.
    """
    if not self._is_open:
      raise IOError(u'Not opened.')

    return self._size<|MERGE_RESOLUTION|>--- conflicted
+++ resolved
@@ -59,11 +59,6 @@
     file_system = resolver.Resolver.OpenFileSystem(
         path_spec, resolver_context=self._resolver_context)
 
-<<<<<<< HEAD
-    file_entry = self._file_system.GetFileEntryByPathSpec(path_spec)
-    tsk_attribute = None
-    tsk_file = file_entry.GetTSKFile()
-=======
     file_entry = file_system.GetFileEntryByPathSpec(path_spec)
     if not file_entry:
       file_system.Close()
@@ -71,7 +66,7 @@
 
     self._file_system = file_system
     self._tsk_file = file_entry.GetTSKFile()
->>>>>>> 9312d100
+    tsk_attribute = None
 
     # Note that because pytsk3.File does not explicitly defines info
     # we need to check if the attribute exists and has a value other
